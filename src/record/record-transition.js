'use strict'

const C = require('../constants/constants')
const JsonPath = require('./json-path')
const RecordRequest = require('./record-request')
const messageParser = require('../message/message-parser')
const messageBuilder = require('../message/message-builder')
const utils = require('../utils/utils')

/**
 * This class manages one or more simultanious updates to the data of a record.
 * But: Why does that need to be so complicated and why does this class even exist?
 *
 * In short: Cross-network concurrency. If your record is written to by a single datasource
 * and consumed by many clients, this class is admittably overkill, but if deepstream is used to
 * build an app that allows many users to collaboratively edit the same dataset, sooner or later
 * two of them will do so at the same time and clash.
 *
 * Every deepstream record therefor has a version number that's incremented with every change.
 * Every client sends this version number along with the changed data. If no other update has
 * been received for the same version in the meantime, the update is accepted and not much more
 * happens.
 *
 * If, however, another clients was able to send its updated version before this update was
 * processed, the second (later) update for the same version number is rejected and the issuing
 * client is notified of the change.
 *
 * The client is then expected to merge its changes on top of the new version and re-issue the
 * update message.
 *
 * Please note: For performance reasons, succesful updates are not explicitly acknowledged.
 *
 * It's this class' responsibility to manage this. It will be created when an update arrives and
 * only exist as long as it takes to apply it and make sure that no subsequent updates for the
 * same version are requested.
 *
 * Once the update is applied it will notify the record-handler to broadcast the
 * update and delete the instance of this class.
 *
 * @param {String} name the name of the record that the transition will be applied to
 * @param {Object} deepstream options
 * @param {RecordHandler} recordHandler the instance of recordHandler that created this transition
 *
 * @constructor
 */
const RecordTransition = function (name, options, recordHandler) {
  this._name = name
  this._options = options
  this._recordHandler = recordHandler
  this._steps = []
  this._record = null
  this._currentStep = null
  this._recordRequest = null
  this._sendVersionExists = []
  this.isDestroyed = false
  this._pendingUpdates = {}
  this._ending = false
  this._storageResponses = 0
  this._cacheResponses = 0
  this._lastVersion = null
  this._lastError = null
}

/**
 * Checks if a specific version number is already processed or
 * queued for processing
 *
 * @param   {Number}  version
 *
 * @returns {Boolean} hasVersion
 */
RecordTransition.prototype.hasVersion = function (version) {
  return version <= this._lastVersion
}

/**
 * Send version exists error if the record has been already loaded, else
 * store the version exists error to send to the sockerWrapper once the
 * record is loaded
 *
 * @param   {SocketWrapper} socketWrapper the sender
 * @param   {Number} version The version number
 *
 * @public
 */
RecordTransition.prototype.sendVersionExists = function (step) {
  const socketWrapper = step.sender
  const version = step.version
  const config = step.message.data[4]

  if (this._record) {
    const data = config === undefined
    ? [this._name, this._record._v, JSON.stringify(this._record._d)]
    : [this._name, this._record._v, JSON.stringify(this._record._d), config]
    socketWrapper.sendError(C.TOPIC.RECORD, C.EVENT.VERSION_EXISTS, data)

    const msg = `${socketWrapper.user} tried to update record ${this._name} to version ${version} but it already was ${this._record._v}`
    this._options.logger.log(C.LOG_LEVEL.WARN, C.EVENT.VERSION_EXISTS, msg)
  } else {
    this._sendVersionExists.push({
      version,
      sender: socketWrapper,
      config,
      message: step.message
    })
  }
}

/**
 * Adds a new step (either an update or a patch) to the record. The step
 * will be queued or executed immediatly if the queue is empty
 *
 * This method will also retrieve the current record's data when called
 * for the first time
 *
 * @param {SocketWrapper} socketWrapper that send the message
 * @param {Number} version the expected version that this update will apply
 * @param {Object} message parsed deepstream message. Data will still be stringified JSON
 *
 * @public
 * @returns {void}
 */
RecordTransition.prototype.add = function (socketWrapper, version, message) {
  const update = {
    message,
    version,
    sender: socketWrapper
  }
  let data

  try {
    const config = RecordTransition._getRecordConfig(message)
    this._applyConfig(config, update)
  } catch (e) {
    update.sender.sendError(
      C.TOPIC.RECORD,
      C.EVENT.INVALID_CONFIG_DATA,
      message.data[4] || message.data[3]
    )
    return
  }

  if (message.action === C.ACTIONS.UPDATE) {
    if (message.data.length !== 4 && message.data.length !== 3) {
      socketWrapper.sendError(C.TOPIC.RECORD, C.EVENT.INVALID_MESSAGE_DATA, message.raw)
      return
    }

    try {
<<<<<<< HEAD
=======
      this._applyConfig(update, message)
    } catch (e) {
      update.sender.sendError(C.TOPIC.RECORD, C.EVENT.INVALID_CONFIG_DATA, message.data[3])
      return
    }

    try {
>>>>>>> 86bcf47a
      data = JSON.parse(message.data[2])
    } catch (e) {
      socketWrapper.sendError(C.TOPIC.RECORD, C.EVENT.INVALID_MESSAGE_DATA, message.raw)
      return
    }

    if (!utils.isOfType(data, 'object') && !utils.isOfType(data, 'array')) {
      socketWrapper.sendError(C.TOPIC.RECORD, C.EVENT.INVALID_MESSAGE_DATA, message.raw)
      return
    }

    update.isPatch = false
    update.data = data
  }

  if (message.action === C.ACTIONS.PATCH) {
    if (message.data.length !== 5 && message.data.length !== 4) {
      socketWrapper.sendError(C.TOPIC.RECORD, C.EVENT.INVALID_MESSAGE_DATA, message.raw)
      return
    }

<<<<<<< HEAD
=======
    try {
      this._applyConfig(update, message)
    } catch (e) {
      update.sender.sendError(C.TOPIC.RECORD, C.EVENT.INVALID_CONFIG_DATA, message.data[4])
      return
    }

>>>>>>> 86bcf47a
    update.isPatch = true
    update.data = messageParser.convertTyped(message.data[3])

    if (update.data instanceof Error) {
      socketWrapper.sendError(C.TOPIC.RECORD, C.EVENT.INVALID_MESSAGE_DATA, `${update.data.toString()}:${message.data[3]}`)
      return
    }

    update.path = message.data[2]
  }

  if (this._lastVersion !== null && this._lastVersion !== version - 1) {
    this.sendVersionExists(update)
    return
  }

  this._lastVersion = version
  this._cacheResponses++
  this._steps.push(update)

  if (this._recordRequest === null) {
    this._recordRequest = new RecordRequest(
      this._name,
      this._options,
      socketWrapper,
      this._onRecord.bind(this),
      this._onFatalError.bind(this)
    )
  } else if (this._steps.length === 1 && this._cacheResponses === 1) {
    this._next()
  }
}

/**
 * Destroys the instance
 *
 * @private
 * @returns {void}
 */
RecordTransition.prototype.destroy = function (errorMessage) {
  if (this.isDestroyed) {
    return
  }

  this._sendWriteAcknowledgements(errorMessage || this._writeError)
  this._recordHandler._$transitionComplete(this._name)
  this.isDestroyed = true
  this._options = null
  this._name = null
  this._record = null
  this._recordHandler = null
  this._steps = null
  this._currentStep = null
  this._recordRequest = null
  this._pendingUpdates = null
  this._lastVersion = null
  this._cacheResponses = 0
  this._storageResponses = 0
}

/**
 * Tries to apply config given from a socketWrapper on an
 * incoming message
 *
 * @param {Object} step the current step of the transition
 * @param {String} message
 *
 * @private
 * @returns {void}
 */
RecordTransition.prototype._applyConfig = function (config, step) {
  if (!config) {
    return
  }

  if (config.writeSuccess) {
    if (this._pendingUpdates[step.sender.uuid] === undefined) {
      this._pendingUpdates[step.sender.uuid] = {
        socketWrapper: step.sender,
        versions: [step.version]
      }
    } else {
      const update = this._pendingUpdates[step.sender.uuid]
      update.versions.push(step.version)
    }
  }
}

/**
 * Gets the config from an incoming Record message
 *
 * @param   {String} message
 *
 * @private
 * @throws {SyntaxError } If config not valid
 * @returns null or the given config
 */
RecordTransition._getRecordConfig = function (message) {
  let config
  if (message.action === C.ACTIONS.PATCH && message.data.length === 5) {
    config = message.data[4]
  } else if (message.action === C.ACTIONS.UPDATE && message.data.length === 4) {
    config = message.data[3]
  }

  if (!config) {
    return null
  }

  return JSON.parse(config)
}

/**
 * Callback for successfully retrieved records
 *
 * @param   {Object} record
 *
 * @private
 * @returns {void}
 */
RecordTransition.prototype._onRecord = function (record) {
  if (record === null) {
    this._onFatalError(`Received update for non-existant record ${this._name}`)
  } else {
    this._record = record
    this._flushVersionExists()
    this._next()
  }
}

/**
 * Once the record is loaded this method is called recoursively
 * for every step in the queue of pending updates.
 *
 * It will apply every patch or update and - once done - either
 * call itself to process the next one or destroy the RecordTransition
 * of the queue has been drained
 *
 * @private
 * @returns {void}
 */
RecordTransition.prototype._next = function () {
  if (this.isDestroyed === true) {
    return
  }

  if (this._steps.length === 0) {
    if (this._cacheResponses === 0 && this._storageResponses === 0) {
      this.destroy()
    }
    return
  }

  this._currentStep = this._steps.shift()
  if (this._record._v !== this._currentStep.version - 1) {
    this._cacheResponses--
    this.sendVersionExists(this._currentStep)
    this._next()
    return
  }

  this._record._v = this._currentStep.version

  if (this._currentStep.isPatch) {
    (new JsonPath(this._currentStep.path)).setValue(this._record._d, this._currentStep.data)
  } else {
    this._record._d = this._currentStep.data
  }

  /*
   * Please note: saving to storage is called first to allow for synchronous cache
   * responses to destroy the transition, it is however not on the critical path
   * and the transition will continue straight away, rather than wait for the storage response
   * to be returned.
   *
   * If the storage response is asynchronous and write acknowledgement is enabled, the transition
   * will not be destroyed until writing to storage is finished
   */
  if (!this._options.storageExclusion || !this._options.storageExclusion.test(this._name)) {
    this._storageResponses++
    this._options.storage.set(
      this._name,
      this._record,
      this._onStorageResponse.bind(this, this._currentStep)
    )
  }
  this._options.cache.set(
    this._name,
    this._record,
    this._onCacheResponse.bind(this, this._currentStep)
  )
}

/**
 * Send all the stored version exists errors once the record has been loaded.
 *
 * @private
 */
RecordTransition.prototype._flushVersionExists = function () {
  for (let i = 0; i < this._sendVersionExists.length; i++) {
    const conflict = this._sendVersionExists[i]
    this.sendVersionExists(conflict)
  }
  this._sendVersionExists = []
}

/**
 * Callback for responses returned by cache.set(). If an error
 * is returned the queue will be destroyed, otherwise
 * the update will be broadcast to other subscribers and the
 * next step invoked
 *
 * @param   {String} error
 *
 * @private
 * @returns {void}
 */
RecordTransition.prototype._onCacheResponse = function (currentStep, error) {
  this._cacheResponses--
  this._writeError = this._writeError || error
  if (error) {
    this._onFatalError(error)
  } else if (this.isDestroyed === false) {
    this._recordHandler._$broadcastUpdate(
      this._name,
      this._currentStep.message,
      this._currentStep.sender
    )
    this._next()
  } else if (
      this._cacheResponses === 0 &&
      this._storageResponses === 0 &&
      this._steps.length === 0
    ) {
    this.destroy()
  }
}

/**
 * Callback for responses returned by storage.set()
 *
 * @param   {String} error
 *
 * @private
 * @returns {void}
 */
RecordTransition.prototype._onStorageResponse = function (currentStep, error) {
  this._storageResponses--
  this._writeError = this._writeError || error
  if (error) {
    this._onFatalError(error)
  } else if (
      this._cacheResponses === 0 &&
      this._storageResponses === 0 &&
      this._steps.length === 0
    ) {
    this.destroy()
  }
}

/**
 * Sends all write acknowledgement messages at the end of a transition
 *
 * @param   {String} error any error message that occurred while storing the
 *                         record data
 *
 * @private
 * @returns {void}
 */
RecordTransition.prototype._sendWriteAcknowledgements = function (errorMessage) {
  errorMessage = errorMessage === undefined ? null : errorMessage // eslint-disable-line
  for (const uid in this._pendingUpdates) {
    const update = this._pendingUpdates[uid]

    update.socketWrapper.sendMessage(C.TOPIC.RECORD, C.ACTIONS.WRITE_ACKNOWLEDGEMENT, [
      this._name,
      update.versions,
      messageBuilder.typed(errorMessage)
    ])
  }
}

/**
 * Generic error callback. Will destroy the queue and notify the senders of all pending
 * transitions
 *
 * @param   {String} errorMessage
 *
 * @private
 * @returns {void}
 */
RecordTransition.prototype._onFatalError = function (errorMessage) {
  if (this.isDestroyed === true) {
    /* istanbul ignore next */
    return
  }
  this._options.logger.log(C.LOG_LEVEL.ERROR, C.EVENT.RECORD_UPDATE_ERROR, errorMessage)

  for (let i = 0; i < this._steps.length; i++) {
    if (this._steps[i].sender !== C.SOURCE_MESSAGE_CONNECTOR) {
      this._steps[i].sender.sendError(
        C.TOPIC.RECORD,
        C.EVENT.RECORD_UPDATE_ERROR,
        this._steps[i].version
      )
    }
  }

  if (this._cacheResponses === 0 && this._storageResponses === 0) {
    this.destroy(errorMessage)
  }
}

module.exports = RecordTransition<|MERGE_RESOLUTION|>--- conflicted
+++ resolved
@@ -147,16 +147,6 @@
     }
 
     try {
-<<<<<<< HEAD
-=======
-      this._applyConfig(update, message)
-    } catch (e) {
-      update.sender.sendError(C.TOPIC.RECORD, C.EVENT.INVALID_CONFIG_DATA, message.data[3])
-      return
-    }
-
-    try {
->>>>>>> 86bcf47a
       data = JSON.parse(message.data[2])
     } catch (e) {
       socketWrapper.sendError(C.TOPIC.RECORD, C.EVENT.INVALID_MESSAGE_DATA, message.raw)
@@ -178,16 +168,6 @@
       return
     }
 
-<<<<<<< HEAD
-=======
-    try {
-      this._applyConfig(update, message)
-    } catch (e) {
-      update.sender.sendError(C.TOPIC.RECORD, C.EVENT.INVALID_CONFIG_DATA, message.data[4])
-      return
-    }
-
->>>>>>> 86bcf47a
     update.isPatch = true
     update.data = messageParser.convertTyped(message.data[3])
 
