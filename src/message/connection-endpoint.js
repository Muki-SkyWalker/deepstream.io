'use strict'

const C = require('../constants/constants')
const messageParser = require('./message-parser')
const messageBuilder = require('./message-builder')
const SocketWrapper = require('./socket-wrapper')
const events = require('events')
const http = require('http')
const https = require('https')
const uws = require('uws')

const OPEN = 'OPEN'

/**
 * This is the frontmost class of deepstream's message pipeline. It receives
 * connections and authentication requests, authenticates sockets and
 * forwards messages it receives from authenticated sockets.
 *
 * @constructor
 *
 * @extends events.EventEmitter
 *
 * @param {Object} options the extended default options
 * @param {Function} readyCallback will be invoked once both the ws is ready
 */
module.exports = class ConnectionEndpoint extends events.EventEmitter {
  constructor (options, readyCallback) {
    super()
    this._options = options
    this._readyCallback = readyCallback

    this._wsReady = false
    this._wsServerClosed = false

    this._server = this._createHttpServer()
    this._server.listen(this._options.port, this._options.host)
    this._server.on('request', this._handleHealthCheck.bind(this))
    this._options.logger.log(
      C.LOG_LEVEL.INFO,
      C.EVENT.INFO,
      `Listening for health checks on path ${options.healthCheckPath}`
    )

    this._ws = new uws.Server({
      server: this._server,
      perMessageDeflate: false,
      path: this._options.urlPath
    })
    this._ws.startAutoPing(
      this._options.heartbeatInterval,
      messageBuilder.getMsg(C.TOPIC.CONNECTION, C.ACTIONS.PING)
    )
    this._server.once('listening', this._checkReady.bind(this))
    this._ws.on('error', this._onError.bind(this))
    this._ws.on('connection', this._onConnection.bind(this))

    this._authenticatedSockets = []
  }

  /**
   * Called for every message that's received
   * from an authenticated socket
   *
   * This method will be overridden by an external class and is used instead
   * of an event emitter to improve the performance of the messaging pipeline
   *
   * @param   {SocketWrapper} socketWrapper
   * @param   {String} message the raw message as sent by the client
   *
   * @public
   *
   * @returns {void}
   */
  onMessage (socketWrapper, message) { // eslint-disable-line
  }

  /**
   * Closes the ws server connection. The ConnectionEndpoint
   * will emit a close event once succesfully shut down
   * @public
   * @returns {void}
   */
  close () {
    this._server.removeAllListeners('request')
    this._ws.removeAllListeners('connection')
    this._ws.close()

    this._server.close(() => {
      this._wsServerClosed = true
      this._checkClosed()
    })
  }

  /**
   * Returns the number of currently connected clients. This is used by the
   * cluster module to determine loadbalancing endpoints
   *
   * @public
   * @returns {Number} connectionCount
   */
  getConnectionCount () {
    return this._authenticatedSockets.length
  }

  /**
   * Creates an HTTP or HTTPS server for ws to attach itself to,
   * depending on the options the client configured
   *
   * @private
   * @returns {http.HttpServer | http.HttpsServer}
   */
  _createHttpServer () {
    if (this._isHttpsServer()) {
      const httpsOptions = {
        key: this._options.sslKey,
        cert: this._options.sslCert
      }

      if (this._options.sslCa) {
        httpsOptions.ca = this._options.sslCa
      }

      return https.createServer(httpsOptions)
    }

    return http.createServer()
  }

  /**
   * Responds to http health checks.
   * Responds with 200(OK) if deepstream is alive.
   *
   * @private
   * @returns {void}
   */
  _handleHealthCheck (req, res) {
    if (req.method === 'GET' && req.url === this._options.healthCheckPath) {
      res.writeHead(200)
      res.end()
    }
  }

  /**
   * Called whenever either the server itself or one of its sockets
   * is closed. Once everything is closed it will emit a close event
   *
   * @private
   * @returns {void}
   */
  _checkClosed () {
    if (this._wsServerClosed === false) {
      return
    }

    this.emit('close')
  }

  /**
   * Callback for 'connection' event. Receives
   * a connected socket, wraps it in a SocketWrapper, sends a connection ack to the user and
  * subscribes to authentication messages.
   * @param {Websocket} socket
   *
   * @private
   * @returns {void}
   */
  _onConnection (socket) {
    const socketWrapper = new SocketWrapper(socket, this._options)
    const handshakeData = socketWrapper.getHandshakeData()
    const logMsg = `from ${handshakeData.referer} (${handshakeData.remoteAddress})`
    let disconnectTimer

    this._options.logger.log(C.LOG_LEVEL.INFO, C.EVENT.INCOMING_CONNECTION, logMsg)

    if (this._options.unauthenticatedClientTimeout !== null) {
      disconnectTimer = setTimeout(
        this._processConnectionTimeout.bind(this, socketWrapper),
        this._options.unauthenticatedClientTimeout
      )
      socketWrapper.once('close', clearTimeout.bind(null, disconnectTimer))
    }

    socketWrapper.connectionCallback = this._processConnectionMessage.bind(this, socketWrapper)
    socketWrapper.authCallBack = this._authenticateConnection.bind(
      this,
      socketWrapper,
      disconnectTimer
    )
    socketWrapper.sendMessage(C.TOPIC.CONNECTION, C.ACTIONS.CHALLENGE)
    socket.on('message', socketWrapper.connectionCallback)
  }

  /**
   * Always challenges the client that connects. This will be opened up later to allow users
   * to put in their own challenge authentication, but requires more work on the clustering
   * aspect first.
   *
   * @param  {SocketWrapper} socketWrapper Socket
   * @param  {Message} connectionMessage Message recieved from server
   *
   * @private
   * @returns {void}
   */
<<<<<<< HEAD
  _processConnectionMessage(socketWrapper, connectionMessage) {
    messageParser.parse(connectionMessage, msg => {
      if (msg === null || msg === undefined) {
        this._options.logger.log(C.LOG_LEVEL.WARN, C.EVENT.MESSAGE_PARSE_ERROR, connectionMessage)
        socketWrapper.sendError(C.TOPIC.CONNECTION, C.EVENT.MESSAGE_PARSE_ERROR, connectionMessage)
        socketWrapper.destroy()
      } else if (msg.topic !== C.TOPIC.CONNECTION) {
        this._options.logger.log(C.LOG_LEVEL.WARN, C.EVENT.INVALID_MESSAGE, `invalid connection message ${connectionMessage}`)
        socketWrapper.sendError(C.TOPIC.CONNECTION, C.EVENT.INVALID_MESSAGE, 'invalid connection message')
      } else if (msg.action === C.ACTIONS.PONG) {
        return
      } else if (msg.action === C.ACTIONS.CHALLENGE_RESPONSE) {
        socketWrapper.socket.removeListener('message', socketWrapper.connectionCallback)
        socketWrapper.socket.on('message', socketWrapper.authCallBack)
        socketWrapper.sendMessage(C.TOPIC.CONNECTION, C.ACTIONS.ACK)
      } else {
        this._options.logger.log(C.LOG_LEVEL.WARN, C.EVENT.UNKNOWN_ACTION, msg.action)
        socketWrapper.sendError(C.TOPIC.CONNECTION, C.EVENT.UNKNOWN_ACTION, `unknown action ${msg.action}`)
      }
    })
=======
  _processConnectionMessage (socketWrapper, connectionMessage) {
    if (typeof connectionMessage !== 'string') {
      this._options.logger.log(
        C.LOG_LEVEL.WARN,
        C.EVENT.INVALID_MESSAGE,
        connectionMessage.toString()
      )
      socketWrapper.sendError(
        C.TOPIC.CONNECTION,
        C.EVENT.INVALID_MESSAGE,
        'invalid connection message'
      )
      return
    }

    const msg = messageParser.parse(connectionMessage)[0]

    if (msg === null || msg === undefined) {
      this._options.logger.log(C.LOG_LEVEL.WARN, C.EVENT.MESSAGE_PARSE_ERROR, connectionMessage)
      socketWrapper.sendError(C.TOPIC.CONNECTION, C.EVENT.MESSAGE_PARSE_ERROR, connectionMessage)
      socketWrapper.destroy()
    } else if (msg.topic !== C.TOPIC.CONNECTION) {
      this._options.logger.log(C.LOG_LEVEL.WARN, C.EVENT.INVALID_MESSAGE, `invalid connection message ${connectionMessage}`)
      socketWrapper.sendError(C.TOPIC.CONNECTION, C.EVENT.INVALID_MESSAGE, 'invalid connection message')
    } else if (msg.action === C.ACTIONS.PONG) {
      // do nothing
    } else if (msg.action === C.ACTIONS.CHALLENGE_RESPONSE) {
      socketWrapper.socket.removeListener('message', socketWrapper.connectionCallback)
      socketWrapper.socket.on('message', socketWrapper.authCallBack)
      socketWrapper.sendMessage(C.TOPIC.CONNECTION, C.ACTIONS.ACK)
    } else {
      this._options.logger.log(C.LOG_LEVEL.WARN, C.EVENT.UNKNOWN_ACTION, msg.action)
      socketWrapper.sendError(C.TOPIC.CONNECTION, C.EVENT.UNKNOWN_ACTION, `unknown action ${msg.action}`)
    }
>>>>>>> f69434ac
  }

  /**
   * Callback for the first message that's received from the socket.
   * This is expected to be an auth-message. This method makes sure that's
   * the case and - if so - forwards it to the permission handler for authentication
   *
   * @param   {SocketWrapper} socketWrapper
   * @param   {Timeout} disconnectTimeout
   * @param   {String} authMsg
   *
   * @private
   *
   * @returns {void}
   */
<<<<<<< HEAD
  _authenticateConnection(socketWrapper, disconnectTimeout, authMsg) {
    messageParser.parse(authMsg, msg => {
      let authData
      let errorMsg

      /**
       * Ignore pong messages
       */
      if (msg && msg.topic === C.TOPIC.CONNECTION && msg.action === C.ACTIONS.PONG) {
        return
      }
=======
  _authenticateConnection (socketWrapper, disconnectTimeout, authMsg) {
    if (typeof authMsg !== 'string') {
      this._options.logger.log(
        C.LOG_LEVEL.WARN,
        C.EVENT.INVALID_AUTH_MSG,
        authMsg.toString()
      )
      socketWrapper.sendError(
        C.TOPIC.AUTH,
        C.EVENT.INVALID_AUTH_MSG,
        'invalid authentication message'
      )
      return
    }

    const msg = messageParser.parse(authMsg)[0]
    let authData
    let errorMsg

    /**
     * Ignore pong messages
     */
    if (msg && msg.topic === C.TOPIC.CONNECTION && msg.action === C.ACTIONS.PONG) {
      return
    }
>>>>>>> f69434ac

      /**
       * Log the authentication attempt
       */
      const logMsg = `${socketWrapper.getHandshakeData().remoteAddress}: ${authMsg}`
      this._options.logger.log(C.LOG_LEVEL.DEBUG, C.EVENT.AUTH_ATTEMPT, logMsg)

      /**
       * Ensure the message is a valid authentication message
       */
      if (!msg ||
          msg.topic !== C.TOPIC.AUTH ||
          msg.action !== C.ACTIONS.REQUEST ||
          msg.data.length !== 1
        ) {
        errorMsg = this._options.logInvalidAuthData === true ? authMsg : ''
        this._sendInvalidAuthMsg(socketWrapper, errorMsg)
        return
      }

      /**
       * Ensure the authentication data is valid JSON
       */
      try {
        authData = this._getValidAuthData(msg.data[0])
      } catch (e) {
        errorMsg = 'Error parsing auth message'

        if (this._options.logInvalidAuthData === true) {
          errorMsg += ` "${authMsg}": ${e.toString()}`
        }

        this._sendInvalidAuthMsg(socketWrapper, errorMsg)
        return
      }

      /**
       * Forward for authentication
       */
      this._options.authenticationHandler.isValidUser(
        socketWrapper.getHandshakeData(),
        authData,
        this._processAuthResult.bind(this, authData, socketWrapper, disconnectTimeout)
      )
    })
  }

  /**
   * Will be called for syntactically incorrect auth messages. Logs
   * the message, sends an error to the client and closes the socket
   *
   * @param   {SocketWrapper} socketWrapper
   * @param   {String} msg the raw message as sent by the client
   *
   * @private
   *
   * @returns {void}
   */
  _sendInvalidAuthMsg (socketWrapper, msg) {
    this._options.logger.log(C.LOG_LEVEL.WARN, C.EVENT.INVALID_AUTH_MSG, this._options.logInvalidAuthData ? msg : '')
    socketWrapper.sendError(C.TOPIC.AUTH, C.EVENT.INVALID_AUTH_MSG, 'invalid authentication message')
    socketWrapper.destroy()
  }

  /**
   * Callback for succesfully validated sockets. Removes
   * all authentication specific logic and registeres the
   * socket with the authenticated sockets
   *
   * @param   {SocketWrapper} socketWrapper
   * @param   {String} username
   *
   * @private
   *
   * @returns {void}
   */
  _registerAuthenticatedSocket (socketWrapper, userData) {
    socketWrapper.socket.removeListener('message', socketWrapper.authCallBack)
    socketWrapper.once('close', this._onSocketClose.bind(this, socketWrapper))
    socketWrapper.socket.on('message', (msg) => { this.onMessage(socketWrapper, msg) })
    this._appendDataToSocketWrapper(socketWrapper, userData)
    if (typeof userData.clientData === 'undefined') {
      socketWrapper.sendMessage(C.TOPIC.AUTH, C.ACTIONS.ACK)
    } else {
      socketWrapper.sendMessage(
        C.TOPIC.AUTH,
        C.ACTIONS.ACK,
        [messageBuilder.typed(userData.clientData)]
      )
    }

    if (socketWrapper.user !== OPEN) {
      this.emit('client-connected', socketWrapper)
    }

    this._authenticatedSockets.push(socketWrapper)
    this._options.logger.log(C.LOG_LEVEL.INFO, C.EVENT.AUTH_SUCCESSFUL, socketWrapper.user)
  }

  /**
   * Append connection data to the socket wrapper
   *
   * @param   {SocketWrapper} socketWrapper
   * @param   {Object} userData the data to append to the socket wrapper
   *
   * @private
   *
   * @returns {void}
   */
  _appendDataToSocketWrapper (socketWrapper, userData) { // eslint-disable-line
    socketWrapper.user = userData.username || OPEN
    socketWrapper.authData = userData.serverData || null
  }

  /**
   * Callback for invalid credentials. Will notify the client
   * of the invalid auth attempt. If the number of invalid attempts
   * exceed the threshold specified in options.maxAuthAttempts
   * the client will be notified and the socket destroyed.
   *
   * @param   {Object} authData the (invalid) auth data
   * @param   {SocketWrapper} socketWrapper
   *
   * @private
   *
   * @returns {void}
   */
  _processInvalidAuth (clientData, authData, socketWrapper) {
    let logMsg = 'invalid authentication data'

    if (this._options.logInvalidAuthData === true) {
      logMsg += `: ${JSON.stringify(authData)}`
    }

    this._options.logger.log(C.LOG_LEVEL.INFO, C.EVENT.INVALID_AUTH_DATA, logMsg)
    socketWrapper.sendError(
      C.TOPIC.AUTH,
      C.EVENT.INVALID_AUTH_DATA,
      messageBuilder.typed(clientData)
    )
    socketWrapper.authAttempts++

    if (socketWrapper.authAttempts >= this._options.maxAuthAttempts) {
      this._options.logger.log(C.LOG_LEVEL.INFO, C.EVENT.TOO_MANY_AUTH_ATTEMPTS, 'too many authentication attempts')
      socketWrapper.sendError(C.TOPIC.AUTH, C.EVENT.TOO_MANY_AUTH_ATTEMPTS, messageBuilder.typed('too many authentication attempts'))
      socketWrapper.destroy()
    }
  }

  /**
   * Callback for connections that have not authenticated succesfully within
   * the expected timeframe
   *
   * @param   {SocketWrapper} socketWrapper
   *
   * @private
   *
   * @returns {void}
   */
  _processConnectionTimeout (socketWrapper) {
    const log = 'connection has not authenticated successfully in the expected time'
    this._options.logger.log(C.LOG_LEVEL.INFO, C.EVENT.CONNECTION_AUTHENTICATION_TIMEOUT, log)
    socketWrapper.sendError(
      C.TOPIC.CONNECTION,
      C.EVENT.CONNECTION_AUTHENTICATION_TIMEOUT,
      messageBuilder.typed(log)
    )
    socketWrapper.destroy()
  }

  /**
   * Callback for the results returned by the permissionHandler
   *
   * @param   {Object} authData
   * @param   {SocketWrapper} socketWrapper
   * @param   {Boolean} isAllowed
   * @param   {Object} userData
   *
   * @private
   *
   * @returns {void}
   */
  _processAuthResult (authData, socketWrapper, disconnectTimeout, isAllowed, userData) {
    userData = userData || {} // eslint-disable-line
    clearTimeout(disconnectTimeout)

    if (isAllowed === true) {
      this._registerAuthenticatedSocket(socketWrapper, userData)
    } else {
      this._processInvalidAuth(userData.clientData, authData, socketWrapper)// todo
    }
  }

  /**
   * Called for the ready event of the ws server.
   *
   * @private
   * @returns {void}
   */
  _checkReady () {
    const address = this._server.address()
    const msg = `Listening for websocket connections on ${address.address}:${address.port}${this._options.urlPath}`
    this._wsReady = true

    this._options.logger.log(C.LOG_LEVEL.INFO, C.EVENT.INFO, msg)
    this._readyCallback()
  }

  /**
   * Generic callback for connection errors. This will most often be called
   * if the configured port number isn't available
   *
   * @param   {String} error
   *
   * @private
   * @returns {void}
   */
  _onError (error) {
    this._options.logger.log(C.LOG_LEVEL.ERROR, C.EVENT.CONNECTION_ERROR, error.toString())
  }

  /**
  * Notifies the (optional) onClientDisconnect method of the permissionHandler
  * that the specified client has disconnected
  *
  * @param {SocketWrapper} socketWrapper
  *
  * @private
  * @returns {void}
  */
  _onSocketClose (socketWrapper) {
    if (this._options.authenticationHandler.onClientDisconnect) {
      this._options.authenticationHandler.onClientDisconnect(socketWrapper.user)
    }

    if (socketWrapper.user !== OPEN) {
      this.emit('client-disconnected', socketWrapper)
    }
  }

  /**
  * Returns whether or not sslKey and sslCert have been set to start a https server.
  *
  * @throws Will throw an error if only sslKey or sslCert have been specified
  *
  * @private
  * @returns {boolean}
  */
  _isHttpsServer () {
    let isHttps = false
    if (this._options.sslKey || this._options.sslCert) {
      if (!this._options.sslKey) {
        throw new Error('Must also include sslKey in order to use HTTPS')
      }
      if (!this._options.sslCert) {
        throw new Error('Must also include sslCert in order to use HTTPS')
      }
      isHttps = true
    }
    return isHttps
  }

  /**
  * Checks for authentication data and throws if null or not well formed
  *
  * @throws Will throw an error on invalid auth data
  *
  * @private
  * @returns {void}
  */
  _getValidAuthData (authData) { // eslint-disable-line
    const parsedData = JSON.parse(authData)
    if (parsedData === null || parsedData === undefined || typeof parsedData !== 'object') {
      throw new Error(`invalid authentication data ${authData}`)
    }
    return parsedData
  }
}<|MERGE_RESOLUTION|>--- conflicted
+++ resolved
@@ -201,7 +201,6 @@
    * @private
    * @returns {void}
    */
-<<<<<<< HEAD
   _processConnectionMessage(socketWrapper, connectionMessage) {
     messageParser.parse(connectionMessage, msg => {
       if (msg === null || msg === undefined) {
@@ -222,42 +221,6 @@
         socketWrapper.sendError(C.TOPIC.CONNECTION, C.EVENT.UNKNOWN_ACTION, `unknown action ${msg.action}`)
       }
     })
-=======
-  _processConnectionMessage (socketWrapper, connectionMessage) {
-    if (typeof connectionMessage !== 'string') {
-      this._options.logger.log(
-        C.LOG_LEVEL.WARN,
-        C.EVENT.INVALID_MESSAGE,
-        connectionMessage.toString()
-      )
-      socketWrapper.sendError(
-        C.TOPIC.CONNECTION,
-        C.EVENT.INVALID_MESSAGE,
-        'invalid connection message'
-      )
-      return
-    }
-
-    const msg = messageParser.parse(connectionMessage)[0]
-
-    if (msg === null || msg === undefined) {
-      this._options.logger.log(C.LOG_LEVEL.WARN, C.EVENT.MESSAGE_PARSE_ERROR, connectionMessage)
-      socketWrapper.sendError(C.TOPIC.CONNECTION, C.EVENT.MESSAGE_PARSE_ERROR, connectionMessage)
-      socketWrapper.destroy()
-    } else if (msg.topic !== C.TOPIC.CONNECTION) {
-      this._options.logger.log(C.LOG_LEVEL.WARN, C.EVENT.INVALID_MESSAGE, `invalid connection message ${connectionMessage}`)
-      socketWrapper.sendError(C.TOPIC.CONNECTION, C.EVENT.INVALID_MESSAGE, 'invalid connection message')
-    } else if (msg.action === C.ACTIONS.PONG) {
-      // do nothing
-    } else if (msg.action === C.ACTIONS.CHALLENGE_RESPONSE) {
-      socketWrapper.socket.removeListener('message', socketWrapper.connectionCallback)
-      socketWrapper.socket.on('message', socketWrapper.authCallBack)
-      socketWrapper.sendMessage(C.TOPIC.CONNECTION, C.ACTIONS.ACK)
-    } else {
-      this._options.logger.log(C.LOG_LEVEL.WARN, C.EVENT.UNKNOWN_ACTION, msg.action)
-      socketWrapper.sendError(C.TOPIC.CONNECTION, C.EVENT.UNKNOWN_ACTION, `unknown action ${msg.action}`)
-    }
->>>>>>> f69434ac
   }
 
   /**
@@ -273,7 +236,6 @@
    *
    * @returns {void}
    */
-<<<<<<< HEAD
   _authenticateConnection(socketWrapper, disconnectTimeout, authMsg) {
     messageParser.parse(authMsg, msg => {
       let authData
@@ -285,33 +247,6 @@
       if (msg && msg.topic === C.TOPIC.CONNECTION && msg.action === C.ACTIONS.PONG) {
         return
       }
-=======
-  _authenticateConnection (socketWrapper, disconnectTimeout, authMsg) {
-    if (typeof authMsg !== 'string') {
-      this._options.logger.log(
-        C.LOG_LEVEL.WARN,
-        C.EVENT.INVALID_AUTH_MSG,
-        authMsg.toString()
-      )
-      socketWrapper.sendError(
-        C.TOPIC.AUTH,
-        C.EVENT.INVALID_AUTH_MSG,
-        'invalid authentication message'
-      )
-      return
-    }
-
-    const msg = messageParser.parse(authMsg)[0]
-    let authData
-    let errorMsg
-
-    /**
-     * Ignore pong messages
-     */
-    if (msg && msg.topic === C.TOPIC.CONNECTION && msg.action === C.ACTIONS.PONG) {
-      return
-    }
->>>>>>> f69434ac
 
       /**
        * Log the authentication attempt
