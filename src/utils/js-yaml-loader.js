--- conflicted
+++ resolved
@@ -8,7 +8,7 @@
 const configInitialiser = require( './config-initialiser' );
 
 const SUPPORTED_EXTENSIONS = [ '.yml', '.json', '.js' ];
-var commandLineArguments = require( 'minimist' )( process.argv.slice( 2 ) );
+var commandLineArguments = require( 'commander' ).parse( ( process.argv.slice( 2 ) ) );
 
 /**
  * Reads and parse a general configuraiton file content.
@@ -75,11 +75,7 @@
  * Configuraiton file will be transformed to a deepstream object by evaluating
  * some properties like the plugins (logger and connectors).
  *
-<<<<<<< HEAD
- * @param {Object} parsed argv by commander
-=======
- * @param {Object} args minimist arguments
->>>>>>> d5525c5f
+ * @param {Object} args commander arguments
  *
  * @public
  * @returns {Object} config deepstream configuration object
@@ -157,7 +153,7 @@
 
 	for( i = 0; i < SUPPORTED_EXTENSIONS.length; i++ ) {
 		filePath = defaultConfigBaseName + SUPPORTED_EXTENSIONS[ i ];
-		
+
 		if( fileExistsSync( filePath ) ) {
 			return filePath;
 		}
