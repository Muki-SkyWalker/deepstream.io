{
  "name": "deepstream.io",
  "version": "1.0.0-beta.1",
  "description": "a scalable server for realtime webapps",
  "main": "src/deepstream.io.js",
  "directories": {
    "test": "test"
  },
  "watch": {
     "test-watch": "{src,test}/**/*.js"
  },
  "scripts": {
    "test-watch": "node node_modules/jasmine/bin/jasmine JASMINE_CONFIG_PATH=jasmine.json",
    "watch": "npm-watch",
    "test": "node_modules/.bin/istanbul cover node_modules/jasmine/bin/jasmine.js JASMINE_CONFIG_PATH=jasmine.json",
    "reporter": "node jasmine-runner"
  },
  "repository": {
    "type": "git",
    "url": "https://github.com/deepstreamIO/deepstream.io.git"
  },
  "dependencies": {
    "colors": "1.0.3",
    "engine.io": "1.6.8",
    "minimist": "1.2.0"
  },
  "devDependencies": {
    "coveralls": "^2.11.9",
    "engine.io-client": "^1.6.4",
    "grunt": "~0.4.5",
    "grunt-release": "0.13.0",
    "istanbul": "^0.4.3",
    "jasmine": "^2.4.1",
    "jasmine-spec-reporter": "^2.4.0",
<<<<<<< HEAD
    "npm-watch": "^0.1.4",
    "proxyquire": "1.7.4"
=======
    "proxyquire": "1.7.9"
>>>>>>> 19744f98
  },
  "author": "Wolfram Hempel",
  "license": "MIT",
  "bugs": {
    "url": "https://github.com/deepstreamIO/deepstream.io/issues"
  },
  "homepage": "http://deepstream.io"
}<|MERGE_RESOLUTION|>--- conflicted
+++ resolved
@@ -32,12 +32,8 @@
     "istanbul": "^0.4.3",
     "jasmine": "^2.4.1",
     "jasmine-spec-reporter": "^2.4.0",
-<<<<<<< HEAD
     "npm-watch": "^0.1.4",
     "proxyquire": "1.7.4"
-=======
-    "proxyquire": "1.7.9"
->>>>>>> 19744f98
   },
   "author": "Wolfram Hempel",
   "license": "MIT",
