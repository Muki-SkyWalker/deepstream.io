/* global describe, it, expect, jasmine */
var RecordRequest = require( '../../src/record/record-request' ),
	SocketWrapper = require( '../../src/message/socket-wrapper' ),
	SocketMock = require( '../mocks/socket-mock' ),
	StorageMock = require( '../mocks/storage-mock' ),
	msg = require( '../test-helper/test-helper' ).msg;
<<<<<<< HEAD

describe( 'records are requested from cache and storage sequentually', function(){
=======
	
describe( 'records are requested from cache and storage sequentially', function() {
>>>>>>> 5bf38c53
	var recordRequest,
		socketWrapper = new SocketWrapper( new SocketMock(), {} ),
		options = {
			cacheRetrievalTimeout: 10,
			storageRetrievalTimeout: 10,
			cache: new StorageMock(),
			storage: new StorageMock(),
			logger: { log: jasmine.createSpy( 'log' ) }
		};
<<<<<<< HEAD

	options.cache.set( 'existingRecord', { _v:1, _d: {} }, function(){});
	options.storage.set( 'onlyExistsInStorage', { _v:1, _d: {} }, function(){});

	it( 'requests a record that exists in a synchronous cache', function(){
=======
		
	options.cache.set( 'existingRecord', { _v:1, _d: {} }, function() {});
	options.storage.set( 'onlyExistsInStorage', { _v:1, _d: {} }, function() {});
	
	it( 'requests a record that exists in a synchronous cache', function() {
>>>>>>> 5bf38c53
		var completeCallback = jasmine.createSpy( 'completeCallback' );
		options.cache.nextOperationWillBeSynchronous = true;
		recordRequest = new RecordRequest( 'existingRecord', options, socketWrapper, completeCallback );
		expect( options.cache.lastRequestedKey ).toBe( 'existingRecord' );
		expect( completeCallback ).toHaveBeenCalledWith( { _v:1, _d: {} } );
		expect( options.storage.lastRequestedKey ).toBe( null );
	});
<<<<<<< HEAD

	it( 'requests a record that exists in an asynchronous cache', function( done ){
=======
	
	it( 'requests a record that exists in an asynchronous cache', function( done ) {
>>>>>>> 5bf38c53
		options.cache.nextGetWillBeSynchronous = false;
		recordRequest = new RecordRequest( 'existingRecord', options, socketWrapper, function( record ) {
			expect( record ).toEqual( { _v:1, _d: {} } );
			done();
		});
		expect( options.cache.lastRequestedKey ).toBe( 'existingRecord' );
		expect( options.storage.lastRequestedKey ).toBe( null );
	});
<<<<<<< HEAD

	it( 'requests a record that doesn\'t exists in a synchronous cache, but in storage', function( done ){
=======
	
	it( 'requests a record that doesn\'t exists in a synchronous cache, but in storage', function( done ) {
>>>>>>> 5bf38c53
		options.cache.nextGetWillBeSynchronous = true;

		recordRequest = new RecordRequest( 'onlyExistsInStorage', options, socketWrapper, function( record ) {
			expect( record ).toEqual( { _v:1, _d: {} } );
			done();
		});

		expect( options.cache.lastRequestedKey ).toBe( 'onlyExistsInStorage' );
		expect( options.storage.lastRequestedKey ).toBe( 'onlyExistsInStorage' );
	});
<<<<<<< HEAD

	it( 'requests a record that doesn\'t exists in an asynchronous cache, but in asynchronous storage', function( done ){
=======
	
	it( 'requests a record that doesn\'t exists in an asynchronous cache, but in asynchronous storage', function( done ) {
>>>>>>> 5bf38c53
		options.cache.nextGetWillBeSynchronous = false;
		options.cache.nextGetWillBeSynchronous = false;

		recordRequest = new RecordRequest( 'onlyExistsInStorage', options, socketWrapper, function( record ) {
			expect( record ).toEqual( { _v:1, _d: {} } );
			done();
		});

		expect( options.cache.lastRequestedKey ).toBe( 'onlyExistsInStorage' );
		expect( options.storage.lastRequestedKey ).toBe( 'onlyExistsInStorage' );
	});
<<<<<<< HEAD

	it( 'returns null for non existent records', function( done ){
=======
	
	it( 'returns null for non existent records', function( done ) {
>>>>>>> 5bf38c53
		options.cache.nextGetWillBeSynchronous = true;

		recordRequest = new RecordRequest( 'doesNotExist', options, socketWrapper, function( record ) {
			expect( record ).toBe( null );
			done();
		});

		expect( options.cache.lastRequestedKey ).toBe( 'doesNotExist' );
		expect( options.storage.lastRequestedKey ).toBe( 'doesNotExist' );
	});

	it( 'fails gracefully if an error occured out of order', function( done ) {
		options.cache.nextGetWillBeSynchronous = true;
		options.storage.nextGetWillBeSynchronous = false;

		recordRequest = new RecordRequest( 'doesNotExist', options, socketWrapper, function( record ) {
			expect( record ).toBe( null );
			done();
		});

		recordRequest._isDestroyed = true;
		setTimeout(done, 20 );
	});

	it( 'handles cache errors', function( done ) {
		var completeCallback = jasmine.createSpy( 'completeCallback' );

		options.cache.nextGetWillBeSynchronous = true;
		options.cache.nextOperationWillBeSuccessful = false;

		recordRequest = new RecordRequest( 'cacheError', options, socketWrapper, completeCallback, function( error, message ) {
			expect( completeCallback ).not.toHaveBeenCalled();

			expect( error ).toBe( 'RECORD_LOAD_ERROR' );
			expect( message ).toBe( 'error while loading cacheError from cache:storageError' );

			expect( options.logger.log ).toHaveBeenCalledWith( 3, 'RECORD_LOAD_ERROR', 'error while loading cacheError from cache:storageError' );
			expect( socketWrapper.socket.lastSendMessage ).toBe( msg( 'R|E|RECORD_LOAD_ERROR|error while loading cacheError from cache:storageError+' ) );
			done();
		});
	} );

	it( 'handles storage errors', function( done ) {
		var completeCallback = jasmine.createSpy( 'completeCallback' );

		options.cache.nextGetWillBeSynchronous = true;
		options.cache.nextOperationWillBeSuccessful = true;
		options.storage.nextGetWillBeSynchronous = true;
		options.storage.nextOperationWillBeSuccessful = false;
		
		recordRequest = new RecordRequest( 'storageError', options, socketWrapper, completeCallback, function( error, message ) {
				expect( completeCallback ).not.toHaveBeenCalled();			
				
				expect( error ).toBe( 'RECORD_LOAD_ERROR' );
				expect( message ).toBe( 'error while loading storageError from storage:storageError' );

				expect( options.logger.log ).toHaveBeenCalledWith( 3, 'RECORD_LOAD_ERROR', 'error while loading storageError from storage:storageError' );
				expect( socketWrapper.socket.lastSendMessage ).toBe( msg( 'R|E|RECORD_LOAD_ERROR|error while loading storageError from storage:storageError+' ) );
				
				done();
		});
	} );

	describe( 'handles cache timeouts', function() {
		
		var completeCallback = jasmine.createSpy( 'completeCallback' );

		beforeAll( function() {
			options.cacheRetrievalTimeout = 1;
			options.cache.nextGetWillBeSynchronous = false;
			options.cache.nextOperationWillBeSuccessful = true;
		} );

		afterAll( function() {
			options.cacheRetrievalTimeout = 10;
		} );

		it( 'sends a CACHE_RETRIEVAL_TIMEOUT message when cache times out', function( done ) {
			recordRequest = new RecordRequest( 'willTimeoutCache', options, socketWrapper, completeCallback, function( error, message ) {
				expect( completeCallback ).not.toHaveBeenCalled();
				expect( error ).toBe( 'CACHE_RETRIEVAL_TIMEOUT' );
				expect( message ).toBe( 'willTimeoutCache' );
				setTimeout( done );
			});
		} );

		it( 'ignores update from cache that may occur afterwards', function() {
			options.cache.triggerLastGetCallback( null, '{ data: "value" }' );
			expect( completeCallback ).not.toHaveBeenCalled();
		} );
	});

	describe( 'handles storage timeouts', function() {
		
		var completeCallback = jasmine.createSpy( 'completeCallback' );

		beforeAll( function() {
			options.storageRetrievalTimeout = 1;
			options.cache.nextGetWillBeSynchronous = true;
			options.cache.nextOperationWillBeSuccessful = true;
			options.storage.nextGetWillBeSynchronous = false;
			options.storage.nextOperationWillBeSuccessful = true;
		} );

		afterAll( function() {
			options.cacheRetrievalTimeout = 10;
		} );


		it( 'sends a STORAGE_RETRIEVAL_TIMEOUT message when storage times out', function( done ) {
			recordRequest = new RecordRequest( 'willTimeoutStorage', options, socketWrapper, completeCallback, function( error, message ) {
				expect( completeCallback ).not.toHaveBeenCalled();
				expect( error ).toBe( 'STORAGE_RETRIEVAL_TIMEOUT' );
				expect( message ).toBe( 'willTimeoutStorage' );
				setTimeout( done );
			});
		} );

		it( 'ignores update from cache that may occur afterwards', function() {
			options.storage.triggerLastGetCallback( null, '{ data: "value" }' );
			expect( completeCallback ).not.toHaveBeenCalled();
		} );
	});
});

describe( 'excluded records are not put into storage', function() {
	var recordRequest,
		socketWrapper = new SocketWrapper( new SocketMock(), {} ),
		options = {
			cacheRetrievalTimeout: 10,
			storageRetrievalTimeout: 10,
			logger: {log: jasmine.createSpy( 'log' ) },
			cache: new StorageMock(),
			storage: new StorageMock(),
			storageExclusion: new RegExp( 'dont-save' )
		};

	options.storage.delete = jasmine.createSpy( 'storage.delete' ) ;
<<<<<<< HEAD
	options.storage.set( 'dont-save/1', { _v:1, _d: {} }, function(){});

	it( 'returns null when requesting a record that doesn\'t exists in a synchronous cache, and is excluded from storage', function( done ){
		recordRequest = new RecordRequest( 'dont-save/1', options, socketWrapper, function( record ){
=======
	options.storage.set( 'dont-save/1', { _v:1, _d: {} }, function() {});
	
	it( 'returns null when requesting a record that doesn\'t exists in a synchronous cache, and is excluded from storage', function( done ) {
		recordRequest = new RecordRequest( 'dont-save/1', options, socketWrapper, function( record ) {
>>>>>>> 5bf38c53
			expect( record ).toBeNull();
			expect( options.storage.lastRequestedKey ).toBeNull();
			done();
		});
	});
<<<<<<< HEAD

	it( 'returns null for non existent records', function( done ){
=======
	
	it( 'returns null for non existent records', function( done ) {
>>>>>>> 5bf38c53
		options.cache.nextGetWillBeSynchronous = true;

		recordRequest = new RecordRequest( 'doesNotExist', options, socketWrapper, function( record ) {
			expect( record ).toBe( null );
			expect( options.cache.lastRequestedKey ).toBe( 'doesNotExist' );
			expect( options.storage.lastRequestedKey ).toBe( 'doesNotExist' );
			done();
		});
	});
});
<|MERGE_RESOLUTION|>--- conflicted
+++ resolved
@@ -4,13 +4,8 @@
 	SocketMock = require( '../mocks/socket-mock' ),
 	StorageMock = require( '../mocks/storage-mock' ),
 	msg = require( '../test-helper/test-helper' ).msg;
-<<<<<<< HEAD
-
-describe( 'records are requested from cache and storage sequentually', function(){
-=======
-	
+
 describe( 'records are requested from cache and storage sequentially', function() {
->>>>>>> 5bf38c53
 	var recordRequest,
 		socketWrapper = new SocketWrapper( new SocketMock(), {} ),
 		options = {
@@ -20,19 +15,11 @@
 			storage: new StorageMock(),
 			logger: { log: jasmine.createSpy( 'log' ) }
 		};
-<<<<<<< HEAD
-
-	options.cache.set( 'existingRecord', { _v:1, _d: {} }, function(){});
-	options.storage.set( 'onlyExistsInStorage', { _v:1, _d: {} }, function(){});
-
-	it( 'requests a record that exists in a synchronous cache', function(){
-=======
-		
+
 	options.cache.set( 'existingRecord', { _v:1, _d: {} }, function() {});
 	options.storage.set( 'onlyExistsInStorage', { _v:1, _d: {} }, function() {});
-	
+
 	it( 'requests a record that exists in a synchronous cache', function() {
->>>>>>> 5bf38c53
 		var completeCallback = jasmine.createSpy( 'completeCallback' );
 		options.cache.nextOperationWillBeSynchronous = true;
 		recordRequest = new RecordRequest( 'existingRecord', options, socketWrapper, completeCallback );
@@ -40,13 +27,8 @@
 		expect( completeCallback ).toHaveBeenCalledWith( { _v:1, _d: {} } );
 		expect( options.storage.lastRequestedKey ).toBe( null );
 	});
-<<<<<<< HEAD
-
-	it( 'requests a record that exists in an asynchronous cache', function( done ){
-=======
-	
+
 	it( 'requests a record that exists in an asynchronous cache', function( done ) {
->>>>>>> 5bf38c53
 		options.cache.nextGetWillBeSynchronous = false;
 		recordRequest = new RecordRequest( 'existingRecord', options, socketWrapper, function( record ) {
 			expect( record ).toEqual( { _v:1, _d: {} } );
@@ -55,13 +37,8 @@
 		expect( options.cache.lastRequestedKey ).toBe( 'existingRecord' );
 		expect( options.storage.lastRequestedKey ).toBe( null );
 	});
-<<<<<<< HEAD
-
-	it( 'requests a record that doesn\'t exists in a synchronous cache, but in storage', function( done ){
-=======
-	
+
 	it( 'requests a record that doesn\'t exists in a synchronous cache, but in storage', function( done ) {
->>>>>>> 5bf38c53
 		options.cache.nextGetWillBeSynchronous = true;
 
 		recordRequest = new RecordRequest( 'onlyExistsInStorage', options, socketWrapper, function( record ) {
@@ -72,13 +49,8 @@
 		expect( options.cache.lastRequestedKey ).toBe( 'onlyExistsInStorage' );
 		expect( options.storage.lastRequestedKey ).toBe( 'onlyExistsInStorage' );
 	});
-<<<<<<< HEAD
-
-	it( 'requests a record that doesn\'t exists in an asynchronous cache, but in asynchronous storage', function( done ){
-=======
-	
+
 	it( 'requests a record that doesn\'t exists in an asynchronous cache, but in asynchronous storage', function( done ) {
->>>>>>> 5bf38c53
 		options.cache.nextGetWillBeSynchronous = false;
 		options.cache.nextGetWillBeSynchronous = false;
 
@@ -90,13 +62,8 @@
 		expect( options.cache.lastRequestedKey ).toBe( 'onlyExistsInStorage' );
 		expect( options.storage.lastRequestedKey ).toBe( 'onlyExistsInStorage' );
 	});
-<<<<<<< HEAD
-
-	it( 'returns null for non existent records', function( done ){
-=======
-	
+
 	it( 'returns null for non existent records', function( done ) {
->>>>>>> 5bf38c53
 		options.cache.nextGetWillBeSynchronous = true;
 
 		recordRequest = new RecordRequest( 'doesNotExist', options, socketWrapper, function( record ) {
@@ -146,22 +113,22 @@
 		options.cache.nextOperationWillBeSuccessful = true;
 		options.storage.nextGetWillBeSynchronous = true;
 		options.storage.nextOperationWillBeSuccessful = false;
-		
+
 		recordRequest = new RecordRequest( 'storageError', options, socketWrapper, completeCallback, function( error, message ) {
-				expect( completeCallback ).not.toHaveBeenCalled();			
-				
+				expect( completeCallback ).not.toHaveBeenCalled();
+
 				expect( error ).toBe( 'RECORD_LOAD_ERROR' );
 				expect( message ).toBe( 'error while loading storageError from storage:storageError' );
 
 				expect( options.logger.log ).toHaveBeenCalledWith( 3, 'RECORD_LOAD_ERROR', 'error while loading storageError from storage:storageError' );
 				expect( socketWrapper.socket.lastSendMessage ).toBe( msg( 'R|E|RECORD_LOAD_ERROR|error while loading storageError from storage:storageError+' ) );
-				
+
 				done();
 		});
 	} );
 
 	describe( 'handles cache timeouts', function() {
-		
+
 		var completeCallback = jasmine.createSpy( 'completeCallback' );
 
 		beforeAll( function() {
@@ -190,7 +157,7 @@
 	});
 
 	describe( 'handles storage timeouts', function() {
-		
+
 		var completeCallback = jasmine.createSpy( 'completeCallback' );
 
 		beforeAll( function() {
@@ -228,36 +195,23 @@
 		options = {
 			cacheRetrievalTimeout: 10,
 			storageRetrievalTimeout: 10,
-			logger: {log: jasmine.createSpy( 'log' ) },
 			cache: new StorageMock(),
 			storage: new StorageMock(),
 			storageExclusion: new RegExp( 'dont-save' )
 		};
 
 	options.storage.delete = jasmine.createSpy( 'storage.delete' ) ;
-<<<<<<< HEAD
-	options.storage.set( 'dont-save/1', { _v:1, _d: {} }, function(){});
-
-	it( 'returns null when requesting a record that doesn\'t exists in a synchronous cache, and is excluded from storage', function( done ){
-		recordRequest = new RecordRequest( 'dont-save/1', options, socketWrapper, function( record ){
-=======
 	options.storage.set( 'dont-save/1', { _v:1, _d: {} }, function() {});
-	
+
 	it( 'returns null when requesting a record that doesn\'t exists in a synchronous cache, and is excluded from storage', function( done ) {
 		recordRequest = new RecordRequest( 'dont-save/1', options, socketWrapper, function( record ) {
->>>>>>> 5bf38c53
 			expect( record ).toBeNull();
 			expect( options.storage.lastRequestedKey ).toBeNull();
 			done();
 		});
 	});
-<<<<<<< HEAD
-
-	it( 'returns null for non existent records', function( done ){
-=======
-	
+
 	it( 'returns null for non existent records', function( done ) {
->>>>>>> 5bf38c53
 		options.cache.nextGetWillBeSynchronous = true;
 
 		recordRequest = new RecordRequest( 'doesNotExist', options, socketWrapper, function( record ) {
@@ -267,4 +221,4 @@
 			done();
 		});
 	});
-});
+});